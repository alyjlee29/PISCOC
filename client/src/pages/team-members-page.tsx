--- conflicted
+++ resolved
@@ -26,10 +26,8 @@
     imageType: "url",
     imagePath: null,
   });
-<<<<<<< HEAD
   const imageUploadInputRef = useRef<HTMLInputElement | null>(null);
   const [isUploadingImage, setIsUploadingImage] = useState(false);
-=======
   const [copied, setCopied] = useState(false);
   
   const { data: publicUploadStatus, isLoading: isLoadingStatus } = useQuery<{ enabled: boolean }>({
@@ -67,7 +65,6 @@
       description: "Public upload link copied to clipboard.",
     });
   };
->>>>>>> 20703d47
   
   const { data: teamMembers, isLoading } = useQuery<TeamMember[]>({
     queryKey: ['/api/team-members'],
